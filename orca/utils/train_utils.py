--- conflicted
+++ resolved
@@ -348,8 +348,7 @@
         flat_target_params, {k: flat_pretrained_params[k] for k in keys_to_update}
     )
     target_params = flax.traverse_util.unflatten_dict(flat_target_params)
-<<<<<<< HEAD
-    return flax.core.freeze(target_params)
+    return target_params
 
 
 def process_text(batch: Batch, text_processor: Optional[TextProcessor]):
@@ -365,7 +364,4 @@
         batch["tasks"]["language_instruction"] = text_processor.encode(
             [s.decode("utf-8") for s in batch["tasks"]["language_instruction"]]
         )
-    return batch
-=======
-    return target_params
->>>>>>> f2923d08
+    return batch