--- conflicted
+++ resolved
@@ -1,9 +1,6 @@
 # Written by Dibya
-<<<<<<< HEAD
 import logging
-=======
 from typing import Dict, Optional
->>>>>>> fcb5db9e
 
 import flax.linen as nn
 import jax
